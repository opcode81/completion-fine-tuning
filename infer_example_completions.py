import logging
import os
import sys
from pathlib import Path
from typing import Dict, List
import re

import torch
from transformers import pipeline, AutoTokenizer, AutoModelForCausalLM

log = logging.getLogger(__name__)


TAG_COMPLETION_PLACEHOLDER = "<todo>"
TAG_FIM_PREFIX = "<fim-prefix>"
TAG_FIM_SUFFIX = "<fim-suffix>"
TAG_FIM_MIDDLE = "<fim-middle>"

re_todo_tag = re.compile(re.escape(TAG_COMPLETION_PLACEHOLDER))
re_fim_middle = re.compile(re.escape(TAG_FIM_MIDDLE))


class CompletionTask:
    def __init__(self, prefix: str, suffix: str, lang_id: str):
        self.prefix = prefix
        self.suffix = suffix
        self.middle = None
        self.lang_id = lang_id

    @classmethod
    def from_code_with_todo_tag(cls, code_with_todo: str, lang_id: str) -> "CompletionTask":
        m = re_todo_tag.search(code_with_todo)
        assert m is not None
        prefix = code_with_todo[:m.start()]
        suffix = code_with_todo[m.end():]
        return cls(prefix, suffix, lang_id)

    def fim_prompt(self) -> str:
        return f"{TAG_FIM_PREFIX}{self.prefix}{TAG_FIM_SUFFIX}{self.suffix}{TAG_FIM_MIDDLE}"

    def _extract_completion(self, s: str) -> str:
        m = re_fim_middle.search(s)
        if not m:
            return ""
        completion = s[m.end():]

        # truncate completion depending on lang_id
        if self.lang_id == "ruby":  # end completion after first occurrence of 'end'
            m = re.search(r"end\n", completion)
            if m:
                completion = completion[:m.end()]
                if self.suffix.startswith("\n"):
                    completion = completion[:-1]

        return completion

    def apply_completion(self, model_response: str) -> None:
        self.middle = self._extract_completion(model_response)

    def full_code(self) -> str:
        return self.prefix + self.middle + self.suffix

    def code_with_todo_tag(self) -> str:
        return self.prefix + TAG_COMPLETION_PLACEHOLDER + self.suffix


def read_completion_tasks(lang_id) -> Dict[str, CompletionTask]:
    tasks = {}
    root = Path("data") / "completion-tasks" / lang_id
    for fn in os.listdir(root):
        with open(root / fn, "r") as f:
            code = f.read()
            tasks[fn] = CompletionTask.from_code_with_todo_tag(code, lang_id)
    return tasks


def model_id_to_fn(model_id: str):
    return model_id.replace("/", "--")


def model_id_from_fn(model_fn: str):
    return model_fn.replace("--", "/")


def run(models: List[str], lang_id: str, device="cuda:0", base_model_id="bigcode/santacoder", save_results=True):
    tasks = read_completion_tasks(lang_id)
    tokenizer = AutoTokenizer.from_pretrained(base_model_id, trust_remote_code=True)

    def result_dir(task_name):
        outdir = Path("results") / "completion-tasks" / lang_id / task_name
        outdir.mkdir(parents=True, exist_ok=True)
        return outdir

    for model_id in models:

        log.info(f"Loading model {model_id}")
        pipe = pipeline("text-generation", model=model_id, max_new_tokens=256, device=device,
            torch_dtype=torch.bfloat16, trust_remote_code=True, tokenizer=tokenizer)

        for task_name, task in tasks.items():
            ext = os.path.splitext(task_name)[1]
            if save_results:
                with open(result_dir(task_name) / f"task{ext}", 'w') as f:
                    f.write(task.code_with_todo_tag())

            log.info(f"Querying {model_id} for completion {task_name}")
            prompt = task.fim_prompt()
            response = pipe(prompt)[0]["generated_text"]
            task.apply_completion(response)
            log.info(f"Completion for {task_name} by {model_id}:\n{task.full_code()}")

            if save_results:
                fn = model_id_to_fn(model_id) + ext
                with open(result_dir(task_name) / fn, 'w') as f:
                    f.write(task.full_code())

        del pipe


if __name__ == '__main__':
    logging.basicConfig(format='%(levelname)-5s %(asctime)-15s %(name)s:%(funcName)s - %(message)s', stream=sys.stdout,
        level=logging.INFO)
    log.info("Starting")
<<<<<<< HEAD
    # run(models=["checkpoints/checkpoint-50", "bigcode/santacoder"], lang_id="ruby")
    run(models=["bigcode/santacoder"], lang_id="c-sharp")
=======
    run(models=["checkpoints/checkpoint-550", "bigcode/santacoder"], lang_id="ruby")
>>>>>>> 7df5e56f
    log.info("Done")<|MERGE_RESOLUTION|>--- conflicted
+++ resolved
@@ -121,10 +121,6 @@
     logging.basicConfig(format='%(levelname)-5s %(asctime)-15s %(name)s:%(funcName)s - %(message)s', stream=sys.stdout,
         level=logging.INFO)
     log.info("Starting")
-<<<<<<< HEAD
-    # run(models=["checkpoints/checkpoint-50", "bigcode/santacoder"], lang_id="ruby")
+    # run(models=["checkpoints/checkpoint-550", "bigcode/santacoder"], lang_id="ruby")
     run(models=["bigcode/santacoder"], lang_id="c-sharp")
-=======
-    run(models=["checkpoints/checkpoint-550", "bigcode/santacoder"], lang_id="ruby")
->>>>>>> 7df5e56f
     log.info("Done")